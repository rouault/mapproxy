# This file is part of the MapProxy project.
# Copyright (C) 2010-2016 Omniscale <http://omniscale.de>
#
# Licensed under the Apache License, Version 2.0 (the "License");
# you may not use this file except in compliance with the License.
# You may obtain a copy of the License at
#
#    http://www.apache.org/licenses/LICENSE-2.0
#
# Unless required by applicable law or agreed to in writing, software
# distributed under the License is distributed on an "AS IS" BASIS,
# WITHOUT WARRANTIES OR CONDITIONS OF ANY KIND, either express or implied.
# See the License for the specific language governing permissions and
# limitations under the License.

"""
Configuration loading and system initializing.
"""
from __future__ import division

import os
import sys
import hashlib
import warnings
from copy import deepcopy, copy
from functools import partial

import logging
log = logging.getLogger('mapproxy.config')

from mapproxy.config import load_default_config, finish_base_config, defaults
from mapproxy.config.validator import validate_references
from mapproxy.config.spec import validate_options, add_source_to_mapproxy_yaml_spec, add_service_to_mapproxy_yaml_spec
from mapproxy.util.py import memoize
from mapproxy.util.ext.odict import odict
from mapproxy.util.yaml import load_yaml_file, YAMLError
from mapproxy.util.fs import find_exec
from mapproxy.compat.modules import urlparse
from mapproxy.compat import string_type, iteritems

class ConfigurationError(Exception):
    pass

class ProxyConfiguration(object):
    def __init__(self, conf, conf_base_dir=None, seed=False, renderd=False):
        self.configuration = conf
        self.seed = seed
        self.renderd = renderd

        if conf_base_dir is None:
            conf_base_dir = os.getcwd()

        self.load_globals(conf_base_dir=conf_base_dir)
        self.load_grids()
        self.load_caches()
        self.load_sources()
        self.load_wms_root_layer()
        self.load_tile_layers()
        self.load_services()

    def load_globals(self, conf_base_dir):
        self.globals = GlobalConfiguration(conf_base_dir=conf_base_dir,
                                           conf=self.configuration.get('globals') or {},
                                           context=self)

    def load_grids(self):
        self.grids = {}
        grid_configs = dict(defaults.grids)
        grid_configs.update(self.configuration.get('grids') or {})
        for grid_name, grid_conf in iteritems(grid_configs):
            grid_conf.setdefault('name', grid_name)
            self.grids[grid_name] = GridConfiguration(grid_conf, context=self)

    def load_caches(self):
        self.caches = odict()
        caches_conf = self.configuration.get('caches')
        if not caches_conf: return
        if isinstance(caches_conf, list):
            caches_conf = list_of_dicts_to_ordered_dict(caches_conf)
        for cache_name, cache_conf in iteritems(caches_conf):
            cache_conf['name'] = cache_name
            self.caches[cache_name] = CacheConfiguration(conf=cache_conf, context=self)

    def load_sources(self):
        self.sources = SourcesCollection()
        for source_name, source_conf in iteritems((self.configuration.get('sources') or {})):
            source_conf['name'] = source_name
            self.sources[source_name] = SourceConfiguration.load(conf=source_conf, context=self)

    def load_tile_layers(self):
        self.layers = odict()
        layers_conf = deepcopy(self._layers_conf_dict())
        if layers_conf is None: return
        layers = self._flatten_layers_conf_dict(layers_conf)
        for layer_name, layer_conf in iteritems(layers):
            layer_conf['name'] = layer_name
            self.layers[layer_name] = LayerConfiguration(conf=layer_conf, context=self)

    def _legacy_layers_conf_dict(self):
        """
        Read old style layer configuration with a dictionary where
        the key is the layer name. Optionally: a list an each layer
        is wrapped in such dictionary.

        ::
          layers:
            foo:
              title: xxx
              sources: []
            bar:
              title: xxx
              sources: []

        or

        ::

          layers:
            - foo:
               title: xxx
               sources: []
            - bar:
               title: xxx
               sources: []

        """
        warnings.warn('old layer configuration syntax is deprecated since 1.4.0. '
            'use list of dictionaries as documented', RuntimeWarning)
        layers = []
        layers_conf = self.configuration.get('layers')
        if not layers_conf: return None # TODO config error
        if isinstance(layers_conf, list):
            layers_conf = list_of_dicts_to_ordered_dict(layers_conf)
        for layer_name, layer_conf in iteritems(layers_conf):
            layer_conf['name'] = layer_name
            layers.append(layer_conf)
        return dict(title=None, layers=layers)


    def _layers_conf_dict(self):
        """
        Returns (recursive) layer configuration as a dictionary
        in unified structure:

        ::
            {
             title: 'xxx', # required, might be None
             name: 'xxx', # optional
             # sources or layers or both are required
             sources: [],
             layers: [
                {..., ...} # more layers like this
             ]
            }

        Multiple layers will be wrapped in an unnamed root layer, if the
        first level starts with multiple layers.
        """
        layers_conf = self.configuration.get('layers')
        if layers_conf is None: return

        if isinstance(layers_conf, list):
            if isinstance(layers_conf[0], dict) and len(layers_conf[0].keys()) == 1:
                # looks like ordered legacy config
                layers_conf = self._legacy_layers_conf_dict()
            elif len(layers_conf) == 1 and (
                'layers' in layers_conf[0]
                or 'sources' in layers_conf[0]
                or 'tile_sources' in layers_conf[0]):
                # single root layer in list -> remove list
                layers_conf = layers_conf[0]
            else:
                # layer list without root -> wrap in root layer
                layers_conf = dict(title=None, layers=layers_conf)

        if len(set(layers_conf.keys()) &
               set('layers name title sources'.split())) < 2:
            # looks like unordered legacy config
            layers_conf = self._legacy_layers_conf_dict()

        return layers_conf

    def _flatten_layers_conf_dict(self, layers_conf, _layers=None):
        """
        Returns a dictionary with all layers that have a name and sources.
        Flattens the layer tree.
        """
        layers = _layers if _layers is not None else odict()

        if 'layers' in layers_conf:
            for layer in layers_conf.pop('layers'):
                self._flatten_layers_conf_dict(layer, layers)

        if 'name' in layers_conf and ('sources' in layers_conf or 'tile_sources' in layers_conf):
            layers[layers_conf['name']] = layers_conf

        return layers


    def load_wms_root_layer(self):
        self.wms_root_layer = None

        layers_conf = self._layers_conf_dict()
        if layers_conf is None: return
        self.wms_root_layer = WMSLayerConfiguration(layers_conf, context=self)

    def load_services(self):
        self.services = ServiceConfiguration(self.configuration.get('services', {}), context=self)

    def configured_services(self):
        with self:
            return self.services.services()

    def __enter__(self):
        # push local base_config onto config stack
        import mapproxy.config.config
        mapproxy.config.config._config.push(self.base_config)

    def __exit__(self, type, value, traceback):
        # pop local base_config from config stack
        import mapproxy.config.config
        mapproxy.config.config._config.pop()

    @property
    def base_config(self):
        return self.globals.base_config

    def config_files(self):
        """
        Returns a dictionary with all configuration filenames and there timestamps.
        Contains any included files as well (see `base` option).
        """
        return self.configuration.get('__config_files__', {})

def list_of_dicts_to_ordered_dict(dictlist):
    """
    >>> d = list_of_dicts_to_ordered_dict([{'a': 1}, {'b': 2}, {'c': 3}])
    >>> list(d.items())
    [('a', 1), ('b', 2), ('c', 3)]
    """

    result = odict()
    for d in dictlist:
        for k, v in iteritems(d):
            result[k] = v
    return result

class ConfigurationBase(object):
    """
    Base class for all configurations.
    """
    defaults = {}

    def __init__(self, conf, context):
        """
        :param conf: the configuration part for this configurator
        :param context: the complete proxy configuration
        :type context: ProxyConfiguration
        """
        self.conf = conf
        self.context = context
        for k, v in iteritems(self.defaults):
            if k not in self.conf:
                self.conf[k] = v

class GridConfiguration(ConfigurationBase):
    @memoize
    def tile_grid(self):
        from mapproxy.grid import tile_grid

        if 'base' in self.conf:
            base_grid_name = self.conf['base']
            if not base_grid_name in self.context.grids:
                raise ConfigurationError('unknown base %s for grid %s' % (base_grid_name, self.conf['name']))
            conf = self.context.grids[base_grid_name].conf.copy()
            conf.update(self.conf)
            conf.pop('base')
            self.conf = conf
        else:
            conf = self.conf
        align_with = None
        if 'align_resolutions_with' in self.conf:
            align_with_grid_name = self.conf['align_resolutions_with']
            align_with = self.context.grids[align_with_grid_name].tile_grid()

        tile_size = self.context.globals.get_value('tile_size', conf,
            global_key='grid.tile_size')
        conf['tile_size'] = tuple(tile_size)
        tile_size = tuple(tile_size)

        stretch_factor = self.context.globals.get_value('stretch_factor', conf,
            global_key='image.stretch_factor')
        max_shrink_factor = self.context.globals.get_value('max_shrink_factor', conf,
            global_key='image.max_shrink_factor')

        if conf.get('origin') is None:
            log.warning('grid %s does not have an origin. default origin will change from sw (south/west) to nw (north-west) with MapProxy 2.0',
                conf['name'],
            )

        grid = tile_grid(
            name=conf['name'],
            srs=conf.get('srs'),
            tile_size=tile_size,
            min_res=conf.get('min_res'),
            max_res=conf.get('max_res'),
            res=conf.get('res'),
            res_factor=conf.get('res_factor', 2.0),
            threshold_res=conf.get('threshold_res'),
            bbox=conf.get('bbox'),
            bbox_srs=conf.get('bbox_srs'),
            num_levels=conf.get('num_levels'),
            stretch_factor=stretch_factor,
            max_shrink_factor=max_shrink_factor,
            align_with=align_with,
            origin=conf.get('origin')
        )

        return grid


def preferred_srs(conf):
    from mapproxy.srs import SRS, PreferredSrcSRS

    preferred_conf = conf.get('preferred_src_proj', {})

    if not preferred_conf:
        return

    preferred = PreferredSrcSRS()

    for target, preferred_srcs in preferred_conf.items():
        preferred.add(SRS(target), [SRS(s) for s in preferred_srcs])

    return preferred


class GlobalConfiguration(ConfigurationBase):
    def __init__(self, conf_base_dir, conf, context):
        ConfigurationBase.__init__(self, conf, context)
        self.base_config = load_default_config()
        self._copy_conf_values(self.conf, self.base_config)
        self.base_config.conf_base_dir = conf_base_dir
        finish_base_config(self.base_config)

        self.image_options = ImageOptionsConfiguration(self.conf.get('image', {}), context)
        self.preferred_srs = preferred_srs(self.conf.get('srs', {}))
        self.renderd_address = self.get_value('renderd.address')

    def _copy_conf_values(self, d, target):
        for k, v in iteritems(d):
            if v is None: continue
            if (hasattr(v, 'iteritems') or hasattr(v, 'items')) and k in target:
                self._copy_conf_values(v, target[k])
            else:
                target[k] = v

    def get_value(self, key, local={}, global_key=None, default_key=None):
        result = dotted_dict_get(key, local)
        if result is None:
            result = dotted_dict_get(global_key or key, self.conf)

        if result is None:
            result = dotted_dict_get(default_key or global_key or key, self.base_config)

        return result

    def get_path(self, key, local, global_key=None, default_key=None):
        value = self.get_value(key, local, global_key, default_key)
        if value is not None:
            value = self.abspath(value)
        return value

    def abspath(self, path):
        return os.path.join(self.base_config.conf_base_dir, path)



default_image_options = {
}

class ImageOptionsConfiguration(ConfigurationBase):
    def __init__(self, conf, context):
        ConfigurationBase.__init__(self, conf, context)
        self._init_formats()

    def _init_formats(self):
        self.formats = {}

        formats_config = default_image_options.copy()
        for format, conf in iteritems(self.conf.get('formats', {})):
            if format in formats_config:
                tmp = formats_config[format].copy()
                tmp.update(conf)
                conf = tmp
            if 'resampling_method' in conf:
                conf['resampling'] = conf.pop('resampling_method')
            if 'encoding_options' in conf:
                self._check_encoding_options(conf['encoding_options'])
            if 'merge_method' in conf:
                warnings.warn('merge_method now defaults to composite. option no longer required',
                    DeprecationWarning)
            formats_config[format] = conf
        for format, conf in iteritems(formats_config):
            if 'format' not in conf and format.startswith('image/'):
                conf['format'] = format
            self.formats[format] = conf

    def _check_encoding_options(self, options):
        if not options:
            return
        options = options.copy()
        jpeg_quality = options.pop('jpeg_quality', None)
        if jpeg_quality and not isinstance(jpeg_quality, int):
            raise ConfigurationError('jpeg_quality is not an integer')

        tiff_compression = options.pop('tiff_compression', None)
        if tiff_compression and tiff_compression not in ('raw', 'tiff_lzw', 'jpeg'):
            raise ConfigurationError('unknown tiff_compression')

        quantizer = options.pop('quantizer', None)
        if quantizer and quantizer not in ('fastoctree', 'mediancut'):
            raise ConfigurationError('unknown quantizer')

        if options:
            raise ConfigurationError('unknown encoding_options: %r' % options)

    def image_opts(self, image_conf, format):
        from mapproxy.image.opts import ImageOptions
        if not image_conf:
            image_conf = {}

        conf = {}
        if format in self.formats:
            conf = self.formats[format].copy()

        resampling = image_conf.get('resampling_method') or conf.get('resampling')
        if resampling is None:
            resampling = self.context.globals.get_value('image.resampling_method', {})
        transparent = image_conf.get('transparent')
        opacity = image_conf.get('opacity')
        img_format = image_conf.get('format')
        colors = image_conf.get('colors')
        mode = image_conf.get('mode')
        encoding_options = image_conf.get('encoding_options')
        if 'merge_method' in image_conf:
            warnings.warn('merge_method now defaults to composite. option no longer required',
                DeprecationWarning)

        self._check_encoding_options(encoding_options)

        # only overwrite default if it is not None
        for k, v in iteritems(dict(transparent=transparent, opacity=opacity, resampling=resampling,
            format=img_format, colors=colors, mode=mode, encoding_options=encoding_options,
        )):
            if v is not None:
                conf[k] = v

        if 'format' not in conf and format and format.startswith('image/'):
            conf['format'] = format

        # caches shall be able to store png and jpeg tiles with mixed format
        if format == 'mixed':
            conf['format'] = format
            conf['transparent'] = True

        # force 256 colors for image.paletted for backwards compat
        paletted = self.context.globals.get_value('image.paletted', self.conf)
        if conf.get('colors') is None and 'png' in conf.get('format', '') and paletted:
            conf['colors'] = 256

        opts = ImageOptions(**conf)
        return opts


def dotted_dict_get(key, d):
    """
    >>> dotted_dict_get('foo', {'foo': {'bar': 1}})
    {'bar': 1}
    >>> dotted_dict_get('foo.bar', {'foo': {'bar': 1}})
    1
    >>> dotted_dict_get('bar', {'foo': {'bar': 1}})
    """
    parts = key.split('.')
    try:
        while parts and d:
            d = d[parts.pop(0)]
    except KeyError:
        return None
    if parts: # not completely resolved
        return None
    return d


class SourcesCollection(dict):
    """
    Collection of SourceConfigurations.
    Allows access to tagged WMS sources, e.g.
    ``sc['source_name:lyr,lyr2']`` will return the source with ``source_name``
    and set ``req.layers`` to ``lyr1,lyr2``.
    """
    def __getitem__(self, key):
        layers = None
        source_name = key
        if ':' in source_name:
            source_name, layers = source_name.split(':', 1)
        source = dict.__getitem__(self, source_name)
        if not layers:
            return source

        if source.conf.get('type') not in ('wms', 'mapserver', 'mapnik'):
            raise ConfigurationError("found ':' in: '%s'."
                " tagged sources only supported for WMS/Mapserver/Mapnik" % key)

        uses_req = source.conf.get('type') != 'mapnik'

        source = copy(source)
        source.conf = deepcopy(source.conf)

        if uses_req:
            supported_layers = source.conf['req'].get('layers', [])
        else:
            supported_layers = source.conf.get('layers', [])
        supported_layer_set = SourcesCollection.layer_set(supported_layers)
        layer_set = SourcesCollection.layer_set(layers)

        if supported_layer_set and not layer_set.issubset(supported_layer_set):
            raise ConfigurationError('layers (%s) not supported by source (%s)' % (
                layers, ','.join(supported_layer_set)))

        if uses_req:
            source.conf['req']['layers'] = layers
        else:
            source.conf['layers'] = layers

        return source

    def __contains__(self, key):
        source_name = key
        if ':' in source_name:
            source_name, _ = source_name.split(':', 1)
        return dict.__contains__(self, source_name)

    @staticmethod
    def layer_set(layers):
        if isinstance(layers, (list, tuple)):
            return set(layers)
        return set(layers.split(','))


class SourceConfiguration(ConfigurationBase):

    supports_meta_tiles = True

    @classmethod
    def load(cls, conf, context):
        source_type = conf['type']

        subclass = source_configuration_types.get(source_type)
        if not subclass:
            raise ConfigurationError("unknown source type '%s'" % source_type)

        return subclass(conf, context)

    @memoize
    def coverage(self):
        if not 'coverage' in self.conf: return None
        from mapproxy.config.coverage import load_coverage
        return load_coverage(self.conf['coverage'])

    def image_opts(self, format=None):
        if 'transparent' in self.conf:
            self.conf.setdefault('image', {})['transparent'] = self.conf['transparent']
        return self.context.globals.image_options.image_opts(self.conf.get('image', {}), format)

    def supported_srs(self):
        from mapproxy.srs import SRS, SupportedSRS

        supported_srs = [SRS(code) for code in self.conf.get('supported_srs', [])]
        if not supported_srs:
            return None
        return SupportedSRS(supported_srs, self.context.globals.preferred_srs)

    def http_client(self, url):
        from mapproxy.client.http import auth_data_from_url, HTTPClient

        http_client = None
        url, (username, password) = auth_data_from_url(url)
        insecure = ssl_ca_certs = None
        if 'https' in url:
            insecure = self.context.globals.get_value('http.ssl_no_cert_checks', self.conf)
            ssl_ca_certs = self.context.globals.get_path('http.ssl_ca_certs', self.conf)

        timeout = self.context.globals.get_value('http.client_timeout', self.conf)
        headers = self.context.globals.get_value('http.headers', self.conf)
        hide_error_details = self.context.globals.get_value('http.hide_error_details', self.conf)
        manage_cookies = self.context.globals.get_value('http.manage_cookies', self.conf)

        http_client = HTTPClient(url, username, password, insecure=insecure,
                                 ssl_ca_certs=ssl_ca_certs, timeout=timeout,
                                 headers=headers, hide_error_details=hide_error_details,
                                 manage_cookies=manage_cookies)
        return http_client, url

    @memoize
    def on_error_handler(self):
        if not 'on_error' in self.conf: return None
        from mapproxy.source.error import HTTPSourceErrorHandler

        error_handler = HTTPSourceErrorHandler()
        for status_code, response_conf in iteritems(self.conf['on_error']):
            if not isinstance(status_code, int) and status_code != 'other':
                raise ConfigurationError("invalid error code %r in on_error", status_code)
            cacheable = response_conf.get('cache', False)
            color = response_conf.get('response', 'transparent')
            authorize_stale = response_conf.get('authorize_stale', False)
            if color == 'transparent':
                color = (255, 255, 255, 0)
            else:
                color = parse_color(color)
            error_handler.add_handler(status_code, color, cacheable, authorize_stale)

        return error_handler

def resolution_range(conf):
    from mapproxy.grid import resolution_range as _resolution_range
    if 'min_res' in conf or 'max_res' in conf:
        return _resolution_range(min_res=conf.get('min_res'),
                                max_res=conf.get('max_res'))
    if 'min_scale' in conf or 'max_scale' in conf:
        return _resolution_range(min_scale=conf.get('min_scale'),
                                max_scale=conf.get('max_scale'))


class ArcGISSourceConfiguration(SourceConfiguration):
    source_type = ('arcgis',)
    def __init__(self, conf, context):
        SourceConfiguration.__init__(self, conf, context)

    def source(self, params=None):
        from mapproxy.client.arcgis import ArcGISClient
        from mapproxy.source.arcgis import ArcGISSource
        from mapproxy.srs import SRS
        from mapproxy.request.arcgis import create_request

        if not self.conf.get('opts', {}).get('map', True):
            return None

        if not self.context.seed and self.conf.get('seed_only'):
            from mapproxy.source import DummySource
            return DummySource(coverage=self.coverage())

        supported_formats = [file_ext(f) for f in self.conf.get("supported_formats", [])]

        # Construct the parameters
        if params is None:
            params = {}

        request_format = self.conf['req'].get('format')
        if request_format:
            params['format'] = request_format

        request = create_request(self.conf["req"], params)
        http_client, request.url = self.http_client(request.url)
        coverage = self.coverage()
        res_range = resolution_range(self.conf)

        client = ArcGISClient(request, http_client)
        image_opts = self.image_opts(format=params.get('format'))
        return ArcGISSource(client, image_opts=image_opts, coverage=coverage,
                            res_range=res_range,
                            supported_srs=self.supported_srs(),
                            supported_formats=supported_formats or None,
                            error_handler=self.on_error_handler())

    @memoize
    def fi_source(self, params=None):
        from mapproxy.client.arcgis import ArcGISInfoClient
        from mapproxy.request.arcgis import create_identify_request
        from mapproxy.source.arcgis import ArcGISInfoSource
        from mapproxy.srs import SRS

        if params is None: params = {}
        request_format = self.conf['req'].get('format')
        if request_format:
            params['format'] = request_format
        fi_source = None
        if self.conf.get('opts', {}).get('featureinfo', False):
            opts = self.conf['opts']
            tolerance = opts.get('featureinfo_tolerance', 5)
            return_geometries = opts.get('featureinfo_return_geometries', False)

            fi_request = create_identify_request(self.conf['req'], params)


            http_client, fi_request.url = self.http_client(fi_request.url)
            fi_client = ArcGISInfoClient(fi_request,
                supported_srs=self.supported_srs(),
                http_client=http_client,
                tolerance=tolerance,
                return_geometries=return_geometries,
            )
            fi_source = ArcGISInfoSource(fi_client)
        return fi_source


class WMSSourceConfiguration(SourceConfiguration):
    source_type = ('wms',)

    @staticmethod
    def static_legend_source(url, context):
        from mapproxy.cache.legend import LegendCache
        from mapproxy.client.wms import WMSLegendURLClient
        from mapproxy.source.wms import WMSLegendSource

        cache_dir = os.path.join(context.globals.get_path('cache.base_dir', {}),
                                 'legends')
        if url.startswith('file://') and not url.startswith('file:///'):
            prefix = 'file://'
            url = prefix + context.globals.abspath(url[7:])
        lg_client = WMSLegendURLClient(url)
        legend_cache = LegendCache(cache_dir=cache_dir)
        return WMSLegendSource([lg_client], legend_cache, static=True)

    def fi_xslt_transformer(self, conf, context):
        from mapproxy.featureinfo import XSLTransformer, has_xslt_support
        fi_transformer = None
        fi_xslt = conf.get('featureinfo_xslt')
        if fi_xslt:
            if not has_xslt_support:
                raise ValueError('featureinfo_xslt requires lxml. Please install.')
            fi_xslt = context.globals.abspath(fi_xslt)
            fi_format = conf.get('featureinfo_out_format')
            if not fi_format:
                fi_format = conf.get('featureinfo_format')
            fi_transformer = XSLTransformer(fi_xslt, fi_format)
        return fi_transformer

    def image_opts(self, format=None):
        if 'transparent' not in (self.conf.get('image') or {}):
            transparent = self.conf['req'].get('transparent')
            if transparent is not None:
                transparent = bool(str(transparent).lower() == 'true')
                self.conf.setdefault('image', {})['transparent'] = transparent
        return SourceConfiguration.image_opts(self, format=format)

    def source(self, params=None):
        from mapproxy.client.wms import WMSClient
        from mapproxy.request.wms import create_request
        from mapproxy.source.wms import WMSSource
        from mapproxy.srs import SRS, SupportedSRS

        if not self.conf.get('wms_opts', {}).get('map', True):
            return None

        if not self.context.seed and self.conf.get('seed_only'):
            from mapproxy.source import DummySource
            return DummySource(coverage=self.coverage())

        if params is None: params = {}

        request_format = self.conf['req'].get('format')
        if request_format:
            params['format'] = request_format

        image_opts = self.image_opts(format=params.get('format'))

        supported_formats = [file_ext(f) for f in self.conf.get('supported_formats', [])]
        version = self.conf.get('wms_opts', {}).get('version', '1.1.1')

        lock = None
        concurrent_requests = self.context.globals.get_value('concurrent_requests', self.conf,
                                                        global_key='http.concurrent_requests')
        if concurrent_requests:
            from mapproxy.util.lock import SemLock
            lock_dir = self.context.globals.get_path('cache.lock_dir', self.conf)
            lock_timeout = self.context.globals.get_value('http.client_timeout', self.conf)
            url = urlparse.urlparse(self.conf['req']['url'])
            md5 = hashlib.md5(url.netloc.encode('ascii'))
            lock_file = os.path.join(lock_dir, md5.hexdigest() + '.lck')
            lock = lambda: SemLock(lock_file, concurrent_requests, timeout=lock_timeout)

        coverage = self.coverage()
        res_range = resolution_range(self.conf)

        transparent_color = (self.conf.get('image') or {}).get('transparent_color')
        transparent_color_tolerance = self.context.globals.get_value(
            'image.transparent_color_tolerance', self.conf)
        if transparent_color:
            transparent_color = parse_color(transparent_color)

        http_method = self.context.globals.get_value('http.method', self.conf)

        fwd_req_params = set(self.conf.get('forward_req_params', []))

        request = create_request(self.conf['req'], params, version=version,
            abspath=self.context.globals.abspath)
        http_client, request.url = self.http_client(request.url)
        client = WMSClient(request, http_client=http_client,
                           http_method=http_method, lock=lock,
                           fwd_req_params=fwd_req_params)
        return WMSSource(client, image_opts=image_opts, coverage=coverage,
                         res_range=res_range, transparent_color=transparent_color,
                         transparent_color_tolerance=transparent_color_tolerance,
                         supported_srs=self.supported_srs(),
                         supported_formats=supported_formats or None,
                         fwd_req_params=fwd_req_params,
                         error_handler=self.on_error_handler())

    def fi_source(self, params=None):
        from mapproxy.client.wms import WMSInfoClient
        from mapproxy.request.wms import create_request
        from mapproxy.source.wms import WMSInfoSource
        from mapproxy.srs import SRS

        if params is None: params = {}
        request_format = self.conf['req'].get('format')
        if request_format:
            params['format'] = request_format
        fi_source = None
        if self.conf.get('wms_opts', {}).get('featureinfo', False):
            wms_opts = self.conf['wms_opts']
            version = wms_opts.get('version', '1.1.1')
            if 'featureinfo_format' in wms_opts:
                params['info_format'] = wms_opts['featureinfo_format']
            fi_request = create_request(self.conf['req'], params,
                req_type='featureinfo', version=version,
                abspath=self.context.globals.abspath)

            fi_transformer = self.fi_xslt_transformer(self.conf.get('wms_opts', {}),
                                                     self.context)

            http_client, fi_request.url = self.http_client(fi_request.url)
            fi_client = WMSInfoClient(fi_request, supported_srs=self.supported_srs(),
                                      http_client=http_client)
            coverage = self.coverage()
            fi_source = WMSInfoSource(fi_client, fi_transformer=fi_transformer,
                                      coverage=coverage)
        return fi_source

    def lg_source(self, params=None):
        from mapproxy.cache.legend import LegendCache
        from mapproxy.client.wms import WMSLegendClient
        from mapproxy.request.wms import create_request
        from mapproxy.source.wms import WMSLegendSource

        if params is None: params = {}
        request_format = self.conf['req'].get('format')
        if request_format:
            params['format'] = request_format
        lg_source = None
        cache_dir = os.path.join(self.context.globals.get_path('cache.base_dir', {}),
                                 'legends')

        if self.conf.get('wms_opts', {}).get('legendurl', False):
            lg_url = self.conf.get('wms_opts', {}).get('legendurl')
            lg_source = WMSSourceConfiguration.static_legend_source(lg_url, self.context)
        elif self.conf.get('wms_opts', {}).get('legendgraphic', False):
            version = self.conf.get('wms_opts', {}).get('version', '1.1.1')
            lg_req = self.conf['req'].copy()
            lg_clients = []
            lg_layers = str(lg_req['layers']).split(',')
            del lg_req['layers']
            for lg_layer in lg_layers:
                lg_req['layer'] = lg_layer
                lg_request = create_request(lg_req, params,
                    req_type='legendgraphic', version=version,
                    abspath=self.context.globals.abspath)
                http_client, lg_request.url = self.http_client(lg_request.url)
                lg_client = WMSLegendClient(lg_request, http_client=http_client)
                lg_clients.append(lg_client)
            legend_cache = LegendCache(cache_dir=cache_dir)
            lg_source = WMSLegendSource(lg_clients, legend_cache)
        return lg_source


class MapServerSourceConfiguration(WMSSourceConfiguration):
    source_type = ('mapserver',)

    def __init__(self, conf, context):
        WMSSourceConfiguration.__init__(self, conf, context)
        self.script = self.context.globals.get_path('mapserver.binary',
            self.conf)
        if not self.script:
            self.script = find_exec('mapserv')

        if not self.script or not os.path.isfile(self.script):
            raise ConfigurationError('could not find mapserver binary (%r)' %
                (self.script, ))

        # set url to dummy script name, required as identifier
        # for concurrent_request
        self.conf['req']['url'] = 'mapserver://' + self.script

        mapfile = self.context.globals.abspath(self.conf['req']['map'])
        self.conf['req']['map'] = mapfile

    def http_client(self, url):
        working_dir = self.context.globals.get_path('mapserver.working_dir', self.conf)
        if working_dir and not os.path.isdir(working_dir):
            raise ConfigurationError('could not find mapserver working_dir (%r)' % (working_dir, ))

        from mapproxy.client.cgi import CGIClient
        client = CGIClient(script=self.script, working_directory=working_dir)
        return client, url


class MapnikSourceConfiguration(SourceConfiguration):
    source_type = ('mapnik',)

    def source(self, params=None):
        if not self.context.seed and self.conf.get('seed_only'):
            from mapproxy.source import DummySource
            return DummySource(coverage=self.coverage())

        image_opts = self.image_opts()

        lock = None
        concurrent_requests = self.context.globals.get_value('concurrent_requests', self.conf,
                                                        global_key='http.concurrent_requests')
        if concurrent_requests:
            from mapproxy.util.lock import SemLock
            lock_dir = self.context.globals.get_path('cache.lock_dir', self.conf)
            mapfile = self.conf['mapfile']
            md5 = hashlib.md5(mapfile.encode('utf-8'))
            lock_file = os.path.join(lock_dir, md5.hexdigest() + '.lck')
            lock = lambda: SemLock(lock_file, concurrent_requests)

        coverage = self.coverage()
        res_range = resolution_range(self.conf)

        scale_factor = self.conf.get('scale_factor', None)
        multithreaded = self.conf.get('multithreaded', False)

        layers = self.conf.get('layers', None)
        if isinstance(layers, string_type):
            layers = layers.split(',')

        mapfile = self.context.globals.abspath(self.conf['mapfile'])

        if self.conf.get('use_mapnik2', False):
            warnings.warn('use_mapnik2 option is no longer needed for Mapnik 2 support',
                DeprecationWarning)

        from mapproxy.source.mapnik import MapnikSource, mapnik as mapnik_api
        if mapnik_api is None:
            raise ConfigurationError('Could not import Mapnik, please verify it is installed!')

        if self.context.renderd:
            # only renderd guarantees that we have a single proc/thread
            # that accesses the same mapnik map object
            reuse_map_objects = True
        else:
            reuse_map_objects = False

        return MapnikSource(mapfile, layers=layers, image_opts=image_opts,
                            coverage=coverage, res_range=res_range, lock=lock,
                            reuse_map_objects=reuse_map_objects, scale_factor=scale_factor,
                            multithreaded=multithreaded)

class TileSourceConfiguration(SourceConfiguration):
    supports_meta_tiles = False
    source_type = ('tile',)
    defaults = {}

    def source(self, params=None):
        from mapproxy.client.tile import TileClient, TileURLTemplate
        from mapproxy.source.tile import TiledSource

        if not self.context.seed and self.conf.get('seed_only'):
            from mapproxy.source import DummySource
            return DummySource(coverage=self.coverage())

        if params is None: params = {}

        url = self.conf['url']

        if self.conf.get('origin'):
            warnings.warn('origin for tile sources is deprecated since 1.3.0 '
            'and will be ignored. use grid with correct origin.', RuntimeWarning)

        http_client, url = self.http_client(url)

        grid_name = self.conf.get('grid')
        if grid_name is None:
            log.warning("tile source for %s does not have a grid configured and defaults to GLOBAL_MERCATOR. default will change with MapProxy 2.0", url)
            grid_name = "GLOBAL_MERCATOR"

        grid = self.context.grids[grid_name].tile_grid()
        coverage = self.coverage()
        res_range = resolution_range(self.conf)

        image_opts = self.image_opts()
        error_handler = self.on_error_handler()

        format = file_ext(params['format'])
        client = TileClient(TileURLTemplate(url, format=format), http_client=http_client, grid=grid)
        return TiledSource(grid, client, coverage=coverage, image_opts=image_opts,
            error_handler=error_handler, res_range=res_range)


def file_ext(mimetype):
    from mapproxy.request.base import split_mime_type
    _mime_class, format, _options = split_mime_type(mimetype)
    return format

class DebugSourceConfiguration(SourceConfiguration):
    source_type = ('debug',)
    required_keys = set('type'.split())

    def source(self, params=None):
        from mapproxy.source import DebugSource
        return DebugSource()


source_configuration_types = {
    'wms': WMSSourceConfiguration,
    'arcgis': ArcGISSourceConfiguration,
    'tile': TileSourceConfiguration,
    'debug': DebugSourceConfiguration,
    'mapserver': MapServerSourceConfiguration,
    'mapnik': MapnikSourceConfiguration,
}


def register_source_configuration(config_name, config_class,
                                  yaml_spec_source_name = None, yaml_spec_source_def = None):
    """ Method used by plugins to register a new source configuration.

        :param config_name: Name of the source configuration
        :type config_name: str
        :param config_class: Class of the source configuration
        :type config_name: SourceConfiguration
        :param yaml_spec_source_name: Name of the source in the YAML configuration file
        :type yaml_spec_source_name: str
        :param yaml_spec_source_def: Definition of the source in the YAML configuration file
        :type yaml_spec_source_def: dict

        Example:
            register_source_configuration('hips', HIPSSourceConfiguration,
                                          'hips', { required('url'): str(),
                                                    'resampling_method': str(),
                                                    'image': image_opts,
                                                  })
    """
    log.info('Registering configuration for plugin source %s' % config_name)
    source_configuration_types[config_name] = config_class
    if yaml_spec_source_name is not None and yaml_spec_source_def is not None:
        add_source_to_mapproxy_yaml_spec(yaml_spec_source_name, yaml_spec_source_def)


class CacheConfiguration(ConfigurationBase):
    defaults = {'format': 'image/png'}

    @memoize
    def coverage(self):
        if not 'cache' in self.conf or not 'coverage' in self.conf['cache']: return None
        from mapproxy.config.coverage import load_coverage
        return load_coverage(self.conf['cache']['coverage'])

    @memoize
    def cache_dir(self):
        cache_dir = self.conf.get('cache', {}).get('directory')
        if cache_dir:
            if self.conf.get('cache_dir'):
                log.warning('found cache.directory and cache_dir option for %s, ignoring cache_dir',
                self.conf['name'])
            return self.context.globals.abspath(cache_dir)

        return self.context.globals.get_path('cache_dir', self.conf,
            global_key='cache.base_dir')

    @memoize
    def has_multiple_grids(self):
        return len(self.grid_confs()) > 1

    def lock_dir(self):
        lock_dir = self.context.globals.get_path('cache.tile_lock_dir', self.conf)
        if not lock_dir:
            lock_dir = os.path.join(self.cache_dir(), 'tile_locks')
        return lock_dir

    def _file_cache(self, grid_conf, file_ext):
        from mapproxy.cache.file import FileCache

        cache_dir = self.cache_dir()
        directory_layout = self.conf.get('cache', {}).get('directory_layout', 'tc')
        coverage = self.coverage()

        if self.conf.get('cache', {}).get('directory'):
            if self.has_multiple_grids():
                raise ConfigurationError(
                    "using single directory for cache with multiple grids in %s" %
                    (self.conf['name']),
                )
            pass
        elif self.conf.get('cache', {}).get('use_grid_names'):
            cache_dir = os.path.join(cache_dir, self.conf['name'], grid_conf.tile_grid().name)
        else:
            suffix = grid_conf.conf['srs'].replace(':', '')
            cache_dir = os.path.join(cache_dir, self.conf['name'] + '_' + suffix)
        link_single_color_images = self.context.globals.get_value('link_single_color_images', self.conf,
            global_key='cache.link_single_color_images')

        if link_single_color_images and sys.platform == 'win32':
            log.warning('link_single_color_images not supported on windows')
            link_single_color_images = False


        return FileCache(
            cache_dir,
            file_ext=file_ext,
            directory_layout=directory_layout,
            link_single_color_images=link_single_color_images,
            coverage=coverage
        )

    def _mbtiles_cache(self, grid_conf, file_ext):
        from mapproxy.cache.mbtiles import MBTilesCache

        filename = self.conf['cache'].get('filename')
        if not filename:
            filename = self.conf['name'] + '.mbtiles'

        if filename.startswith('.' + os.sep):
            mbfile_path = self.context.globals.abspath(filename)
        else:
            mbfile_path = os.path.join(self.cache_dir(), filename)

        sqlite_timeout = self.context.globals.get_value('cache.sqlite_timeout', self.conf)
        wal = self.context.globals.get_value('cache.sqlite_wal', self.conf)
        coverage = self.coverage()

        return MBTilesCache(
            mbfile_path,
            timeout=sqlite_timeout,
            wal=wal,
            coverage=coverage
        )

    def _geopackage_cache(self, grid_conf, file_ext):
        from mapproxy.cache.geopackage import GeopackageCache, GeopackageLevelCache

        filename = self.conf['cache'].get('filename')
        table_name = self.conf['cache'].get('table_name') or \
                     "{}_{}".format(self.conf['name'], grid_conf.tile_grid().name)
        levels = self.conf['cache'].get('levels')
        coverage = self.coverage()

        if not filename:
            filename = self.conf['name'] + '.gpkg'
        if filename.startswith('.' + os.sep):
            gpkg_file_path = self.context.globals.abspath(filename)
        else:
            gpkg_file_path = os.path.join(self.cache_dir(), filename)

        cache_dir = self.conf['cache'].get('directory')
        if cache_dir:
            cache_dir = os.path.join(
                self.context.globals.abspath(cache_dir),
                grid_conf.tile_grid().name
            )
        else:
            cache_dir = self.cache_dir()
            cache_dir = os.path.join(
                cache_dir,
                self.conf['name'],
                grid_conf.tile_grid().name
            )

        if levels:
            return GeopackageLevelCache(
                cache_dir, grid_conf.tile_grid(), table_name, coverage=coverage
            )
        else:
            return GeopackageCache(
                gpkg_file_path, grid_conf.tile_grid(), table_name, coverage=coverage
            )

    def _azureblob_cache(self, grid_conf, file_ext):
        from mapproxy.cache.azureblob import AzureBlobCache

        container_name = self.context.globals.get_value('cache.container_name', self.conf,
                                                        global_key='cache.azureblob.container_name')
        coverage = self.coverage()

        if not container_name:
            raise ConfigurationError("no container_name configured for Azure Blob cache %s" % self.conf['name'])

        connection_string = os.getenv("AZURE_STORAGE_CONNECTION_STRING", self.context.globals.get_value(
            'cache.connection_string', self.conf, global_key='cache.azureblob.connection_string'))

        if not connection_string:
            raise ConfigurationError("no connection_string configured for Azure Blob cache %s" % self.conf['name'])

        directory_layout = self.conf['cache'].get('directory_layout', 'tms')

        base_path = self.conf['cache'].get('directory', None)
        if base_path is None:
            base_path = os.path.join(self.conf['name'], grid_conf.tile_grid().name)

        return AzureBlobCache(
            base_path=base_path,
            file_ext=file_ext,
            directory_layout=directory_layout,
            container_name=container_name,
            connection_string=connection_string,
            coverage=coverage
        )

    def _s3_cache(self, grid_conf, file_ext):
        from mapproxy.cache.s3 import S3Cache

        bucket_name = self.context.globals.get_value('cache.bucket_name', self.conf,
            global_key='cache.s3.bucket_name')
        coverage = self.coverage()

        if not bucket_name:
            raise ConfigurationError("no bucket_name configured for s3 cache %s" % self.conf['name'])

        profile_name = self.context.globals.get_value('cache.profile_name', self.conf,
            global_key='cache.s3.profile_name')

        region_name = self.context.globals.get_value('cache.region_name', self.conf,
            global_key='cache.s3.region_name')

        endpoint_url = self.context.globals.get_value('cache.endpoint_url', self.conf,
            global_key='cache.s3.endpoint_url')

        access_control_list = self.context.globals.get_value('cache.access_control_list', self.conf,
            global_key='cache.s3.access_control_list')

        directory_layout = self.conf['cache'].get('directory_layout', 'tms')

        base_path = self.conf['cache'].get('directory', None)
        if base_path is None:
            base_path = os.path.join(self.conf['name'], grid_conf.tile_grid().name)

        return S3Cache(
            base_path=base_path,
            file_ext=file_ext,
            directory_layout=directory_layout,
            bucket_name=bucket_name,
            profile_name=profile_name,
            region_name=region_name,
            endpoint_url=endpoint_url,
            access_control_list=access_control_list,
            coverage=coverage
        )

    def _sqlite_cache(self, grid_conf, file_ext):
        from mapproxy.cache.mbtiles import MBTilesLevelCache

        cache_dir = self.conf.get('cache', {}).get('directory')
        if cache_dir:
            cache_dir = os.path.join(
                self.context.globals.abspath(cache_dir),
                grid_conf.tile_grid().name
            )
        else:
            cache_dir = self.cache_dir()
            cache_dir = os.path.join(
                cache_dir,
                self.conf['name'],
                grid_conf.tile_grid().name
            )

        sqlite_timeout = self.context.globals.get_value('cache.sqlite_timeout', self.conf)
        wal = self.context.globals.get_value('cache.sqlite_wal', self.conf)
        coverage = self.coverage()

        return MBTilesLevelCache(
            cache_dir,
            timeout=sqlite_timeout,
            wal=wal,
            coverage=coverage
        )

    def _couchdb_cache(self, grid_conf, file_ext):
        from mapproxy.cache.couchdb import CouchDBCache, CouchDBMDTemplate

        db_name = self.conf['cache'].get('db_name')
        if not db_name:
            suffix = grid_conf.conf['srs'].replace(':', '')
            db_name = self.conf['name'] + '_' + suffix

        url = self.conf['cache'].get('url')
        if not url:
            url = 'http://127.0.0.1:5984'

        md_template = CouchDBMDTemplate(self.conf['cache'].get('tile_metadata', {}))
        tile_id = self.conf['cache'].get('tile_id')
        coverage = self.coverage()

        return CouchDBCache(url=url, db_name=db_name,
            file_ext=file_ext, tile_grid=grid_conf.tile_grid(),
            md_template=md_template, tile_id_template=tile_id, coverage=coverage)

    def _riak_cache(self, grid_conf, file_ext):
        from mapproxy.cache.riak import RiakCache

        default_ports = self.conf['cache'].get('default_ports', {})
        default_pb_port = default_ports.get('pb', 8087)
        default_http_port = default_ports.get('http', 8098)
        coverage = self.coverage()

        nodes = self.conf['cache'].get('nodes')
        if not nodes:
            nodes = [{'host': '127.0.0.1'}]

        for n in nodes:
            if 'pb_port' not in n:
                n['pb_port'] = default_pb_port
            if 'http_port' not in n:
                n['http_port'] = default_http_port

        protocol = self.conf['cache'].get('protocol', 'pbc')
        bucket = self.conf['cache'].get('bucket')
        if not bucket:
            suffix = grid_conf.tile_grid().name
            bucket = self.conf['name'] + '_' + suffix

        use_secondary_index = self.conf['cache'].get('secondary_index', False)
        timeout = self.context.globals.get_value('http.client_timeout', self.conf)

        return RiakCache(nodes=nodes, protocol=protocol, bucket=bucket,
            tile_grid=grid_conf.tile_grid(),
            use_secondary_index=use_secondary_index,
            timeout=timeout,
            coverage=coverage
        )

    def _redis_cache(self, grid_conf, file_ext):
        from mapproxy.cache.redis import RedisCache

        host = self.conf['cache'].get('host', '127.0.0.1')
        port = self.conf['cache'].get('port', 6379)
        db = self.conf['cache'].get('db', 0)
        ttl = self.conf['cache'].get('default_ttl', 3600)
<<<<<<< HEAD
        username = self.conf['cache'].get('username',None)
        password = self.conf['cache'].get('password', None)
=======
        coverage = self.coverage()
>>>>>>> 109d1ecd

        prefix = self.conf['cache'].get('prefix')
        if not prefix:
            prefix = self.conf['name'] + '_' + grid_conf.tile_grid().name

        return RedisCache(
            host=host,
            port=port,
            db=db,
            username=username,
            password=password,
            prefix=prefix,
            ttl=ttl,
            coverage=coverage
        )

    def _compact_cache(self, grid_conf, file_ext):
        from mapproxy.cache.compact import CompactCacheV1, CompactCacheV2

        coverage = self.coverage()
        cache_dir = self.cache_dir()
        if self.conf.get('cache', {}).get('directory'):
            if self.has_multiple_grids():
                raise ConfigurationError(
                    "using single directory for cache with multiple grids in %s" %
                    (self.conf['name']),
                )
            pass
        else:
            cache_dir = os.path.join(cache_dir, self.conf['name'], grid_conf.tile_grid().name)

        version = self.conf['cache']['version']
        if version == 1:
            return CompactCacheV1(cache_dir=cache_dir, coverage=coverage)
        elif version == 2:
            return CompactCacheV2(cache_dir=cache_dir, coverage=coverage)

        raise ConfigurationError("compact cache only supports version 1 or 2")

    def _tile_cache(self, grid_conf, file_ext):
        if self.conf.get('disable_storage', False):
            from mapproxy.cache.dummy import DummyCache
            return DummyCache()

        grid_conf.tile_grid() #create to resolve `base` in grid_conf.conf
        cache_type = self.conf.get('cache', {}).get('type', 'file')
        return getattr(self, '_%s_cache' % cache_type)(grid_conf, file_ext)

    def _tile_filter(self):
        filters = []
        if 'watermark' in self.conf:
            from mapproxy.tilefilter import create_watermark_filter
            if self.conf['watermark'].get('color'):
                self.conf['watermark']['color'] = parse_color(self.conf['watermark']['color'])
            f = create_watermark_filter(self.conf, self.context)
            if f:
                filters.append(f)
        return filters

    @memoize
    def image_opts(self):
        from mapproxy.image.opts import ImageFormat

        format = None
        if 'format' not in self.conf.get('image', {}):
            format = self.conf.get('format') or self.conf.get('request_format')
        image_opts = self.context.globals.image_options.image_opts(self.conf.get('image', {}), format)
        if image_opts.format is None:
            if format is not None and format.startswith('image/'):
                image_opts.format = ImageFormat(format)
            else:
                image_opts.format = ImageFormat('image/png')
        return image_opts

    def supports_tiled_only_access(self, params=None, tile_grid=None):
        caches = self.caches()
        if len(caches) > 1:
            return False

        cache_grid, extent, tile_manager = caches[0]
        image_opts = self.image_opts()

        if (tile_grid.is_subset_of(cache_grid)
            and params.get('format') == image_opts.format):
            return True

        return False

    def source(self, params=None, tile_grid=None, tiled_only=False):
        from mapproxy.source.tile import CacheSource
        from mapproxy.layer import map_extent_from_grid

        caches = self.caches()
        if len(caches) > 1:
            # cache with multiple grids/sources
            source = self.map_layer()
            source.supports_meta_tiles = True
            return source

        cache_grid, extent, tile_manager = caches[0]
        image_opts = self.image_opts()

        cache_extent = map_extent_from_grid(tile_grid)
        cache_extent = extent.intersection(cache_extent)

        source = CacheSource(tile_manager, extent=cache_extent,
            image_opts=image_opts, tiled_only=tiled_only)
        return source

    def _sources_for_grid(self, source_names, grid_conf, request_format):
        sources = []
        source_image_opts = []

        # a cache can directly access source tiles when _all_ sources are caches too
        # and when they have compatible grids by using tiled_only on the CacheSource
        # check if all sources support tiled_only
        tiled_only = True
        for source_name in source_names:
            if source_name in self.context.sources:
                tiled_only = False
                break
            elif source_name in self.context.caches:
                cache_conf = self.context.caches[source_name]
                tiled_only = cache_conf.supports_tiled_only_access(
                    params={'format': request_format},
                    tile_grid=grid_conf.tile_grid(),
                )
                if not tiled_only:
                    break

        for source_name in source_names:
            if source_name in self.context.sources:
                source_conf = self.context.sources[source_name]
                source = source_conf.source({'format': request_format})
            elif source_name in self.context.caches:
                cache_conf = self.context.caches[source_name]
                source = cache_conf.source(
                    params={'format': request_format},
                    tile_grid=grid_conf.tile_grid(),
                    tiled_only=tiled_only,
                )
            else:
                raise ConfigurationError('unknown source %s' % source_name)
            if source:
                sources.append(source)
                source_image_opts.append(source.image_opts)

        return sources, source_image_opts

    def _sources_for_band_merge(self, sources_conf, grid_conf, request_format):
        from mapproxy.image.merge import BandMerger

        source_names = []

        for band, band_sources in iteritems(sources_conf):
            for source in band_sources:
                name = source['source']
                if name in source_names:
                    idx = source_names.index(name)
                else:
                    source_names.append(name)
                    idx = len(source_names) - 1

                source["src_idx"] = idx

        sources, source_image_opts = self._sources_for_grid(
            source_names=source_names,
            grid_conf=grid_conf,
            request_format=request_format,
        )

        if 'l' in sources_conf:
            mode = 'L'
        elif 'a' in sources_conf:
            mode = 'RGBA'
        else:
            mode = 'RGB'

        band_merger = BandMerger(mode=mode)
        available_bands = {'r': 0, 'g': 1, 'b': 2, 'a': 3, 'l': 0}
        for band, band_sources in iteritems(sources_conf):
            band_idx = available_bands.get(band)
            if band_idx is None:
                raise ConfigurationError("unsupported band '%s' for cache %s"
                    % (band, self.conf['name']))
            for source in band_sources:
                band_merger.add_ops(
                    dst_band=band_idx,
                    src_img=source['src_idx'],
                    src_band=source['band'],
                    factor=source.get('factor', 1.0),
                )

        return band_merger, sources, source_image_opts

    @memoize
    def caches(self):
        from mapproxy.cache.dummy import DummyCache, DummyLocker
        from mapproxy.cache.tile import TileManager
        from mapproxy.cache.base import TileLocker
        from mapproxy.image.opts import compatible_image_options
        from mapproxy.layer import map_extent_from_grid, merge_layer_extents

        base_image_opts = self.image_opts()
        if self.conf.get('format') == 'mixed' and not self.conf.get('request_format') in [ 'image/png', 'image/vnd.jpeg-png' ]:
            raise ConfigurationError('request_format must be set to image/png or image/vnd.jpeg-png if mixed mode is enabled')
        request_format = self.conf.get('request_format') or self.conf.get('format')
        if '/' in request_format:
            request_format_ext = request_format.split('/', 1)[1]
        else:
            request_format_ext = request_format

        caches = []

        meta_buffer = self.context.globals.get_value('meta_buffer', self.conf,
            global_key='cache.meta_buffer')
        meta_size = self.context.globals.get_value('meta_size', self.conf,
            global_key='cache.meta_size')
        bulk_meta_tiles = self.context.globals.get_value('bulk_meta_tiles', self.conf,
            global_key='cache.bulk_meta_tiles')
        minimize_meta_requests = self.context.globals.get_value('minimize_meta_requests', self.conf,
            global_key='cache.minimize_meta_requests')
        concurrent_tile_creators = self.context.globals.get_value('concurrent_tile_creators', self.conf,
            global_key='cache.concurrent_tile_creators')

        cache_rescaled_tiles = self.conf.get('cache_rescaled_tiles')
        upscale_tiles = self.conf.get('upscale_tiles', 0)
        if upscale_tiles < 0:
            raise ConfigurationError("upscale_tiles must be positive")
        downscale_tiles = self.conf.get('downscale_tiles', 0)
        if downscale_tiles < 0:
            raise ConfigurationError("downscale_tiles must be positive")
        if upscale_tiles and downscale_tiles:
            raise ConfigurationError("cannot use both upscale_tiles and downscale_tiles")

        rescale_tiles = 0
        if upscale_tiles:
            rescale_tiles = -upscale_tiles
        if downscale_tiles:
            rescale_tiles = downscale_tiles

        renderd_address = self.context.globals.get_value('renderd.address', self.conf)

        band_merger = None
        for grid_name, grid_conf in self.grid_confs():
            if isinstance(self.conf['sources'], dict):
                band_merger, sources, source_image_opts = self._sources_for_band_merge(
                    self.conf['sources'],
                    grid_conf=grid_conf,
                    request_format=request_format,
                )
            else:
                sources, source_image_opts = self._sources_for_grid(
                    self.conf['sources'],
                    grid_conf=grid_conf,
                    request_format=request_format,
                )

            if not sources:
                from mapproxy.source import DummySource
                sources = [DummySource()]
                source_image_opts.append(sources[0].image_opts)
            tile_grid = grid_conf.tile_grid()
            tile_filter = self._tile_filter()
            image_opts = compatible_image_options(source_image_opts, base_opts=base_image_opts)
            cache = self._tile_cache(grid_conf, image_opts.format.ext)
            identifier = self.conf['name'] + '_' + tile_grid.name

            tile_creator_class = None

            use_renderd = bool(renderd_address)
            if self.context.renderd:
                # we _are_ renderd
                use_renderd = False
            if self.conf.get('disable_storage', False):
                # can't ask renderd to create tiles that shouldn't be cached
                use_renderd = False

            if use_renderd:
                from mapproxy.cache.renderd import RenderdTileCreator, has_renderd_support
                if not has_renderd_support():
                    raise ConfigurationError("renderd requires requests library")
                if self.context.seed:
                    priority = 10
                else:
                    priority = 100

                cache_dir = self.cache_dir()

                lock_dir = self.context.globals.get_value('cache.tile_lock_dir')
                if not lock_dir:
                    lock_dir = os.path.join(cache_dir, 'tile_locks')

                lock_timeout = self.context.globals.get_value('http.client_timeout', {})
                locker = TileLocker(lock_dir, lock_timeout, identifier + '_renderd')
                # TODO band_merger
                tile_creator_class = partial(RenderdTileCreator, renderd_address,
                    priority=priority, tile_locker=locker)

            else:
                from mapproxy.cache.tile import TileCreator
                tile_creator_class = partial(TileCreator, image_merger=band_merger)

            if isinstance(cache, DummyCache):
                locker = DummyLocker()
            else:
                locker = TileLocker(
                        lock_dir=self.lock_dir(),
                        lock_timeout=self.context.globals.get_value('http.client_timeout', {}),
                        lock_cache_id=cache.lock_cache_id,
                )

            mgr = TileManager(tile_grid, cache, sources, image_opts.format.ext,
                locker=locker,
                image_opts=image_opts, identifier=identifier,
                request_format=request_format_ext,
                meta_size=meta_size, meta_buffer=meta_buffer,
                minimize_meta_requests=minimize_meta_requests,
                concurrent_tile_creators=concurrent_tile_creators,
                pre_store_filter=tile_filter,
                tile_creator_class=tile_creator_class,
                bulk_meta_tiles=bulk_meta_tiles,
                cache_rescaled_tiles=cache_rescaled_tiles,
                rescale_tiles=rescale_tiles,
            )
            if self.conf['name'] in self.context.caches:
                mgr._refresh_before = self.context.caches[self.conf['name']].conf.get('refresh_before', {})
            extent = merge_layer_extents(sources)
            # If the cache has a defined coverage prefer it's extent over source extent
            if cache.coverage:
                extent = cache.coverage.extent
            elif extent.is_default:
                extent = map_extent_from_grid(tile_grid)
            caches.append((tile_grid, extent, mgr))
        return caches

    @memoize
    def grid_confs(self):
        grid_names = self.conf.get('grids')
        if grid_names is None:
            log.warning('cache %s does not have any grids. default will change from [GLOBAL_MERCATOR] to [GLOBAL_WEBMERCATOR] with MapProxy 2.0',
                self.conf['name'])
            grid_names = ['GLOBAL_MERCATOR']
        return [(g, self.context.grids[g]) for g in grid_names]

    @memoize
    def map_layer(self):
        from mapproxy.layer import CacheMapLayer, SRSConditional, ResolutionConditional

        image_opts = self.image_opts()
        max_tile_limit = self.context.globals.get_value('max_tile_limit', self.conf,
            global_key='cache.max_tile_limit')
        caches = []
        main_grid = None
        for grid, extent, tile_manager in self.caches():
            if main_grid is None:
                main_grid = grid
            caches.append((CacheMapLayer(tile_manager, extent=extent, image_opts=image_opts,
                                         max_tile_limit=max_tile_limit),
                          grid.srs))

        if len(caches) == 1:
            layer = caches[0][0]
        else:
            layer = SRSConditional(caches, caches[0][0].extent, opacity=image_opts.opacity,
                                   preferred_srs=self.context.globals.preferred_srs)

        if 'use_direct_from_level' in self.conf:
            self.conf['use_direct_from_res'] = main_grid.resolution(self.conf['use_direct_from_level'])
        if 'use_direct_from_res' in self.conf:
            if len(self.conf['sources']) != 1:
                raise ValueError('use_direct_from_level/res only supports single sources')
            source_conf = self.context.sources[self.conf['sources'][0]]
            layer = ResolutionConditional(layer, source_conf.source(), self.conf['use_direct_from_res'],
                                          main_grid.srs, layer.extent, opacity=image_opts.opacity)
        return layer


class WMSLayerConfiguration(ConfigurationBase):
    @memoize
    def wms_layer(self):
        from mapproxy.service.wms import WMSGroupLayer

        layers = []
        this_layer = None

        if 'layers' in self.conf:
            layers_conf = self.conf['layers']
            for layer_conf in layers_conf:
                lyr = WMSLayerConfiguration(layer_conf, self.context).wms_layer()
                if lyr:
                    layers.append(lyr)

        if 'sources' in self.conf or 'legendurl' in self.conf:
            this_layer = LayerConfiguration(self.conf, self.context).wms_layer()

        if not layers and not this_layer:
            return None

        if not layers:
            layer = this_layer
        else:
            layer = WMSGroupLayer(name=self.conf.get('name'), title=self.conf.get('title'),
                                  this=this_layer, layers=layers, md=self.conf.get('md'))
        return layer

def cache_source_names(context, cache):
    """
    Return all sources for a cache, even if a caches uses another cache.
    """
    source_names = []
    for src in context.caches[cache].conf['sources']:
        if src in context.caches and src not in context.sources:
            source_names.extend(cache_source_names(context, src))
        else:
            source_names.append(src)

    return source_names

class LayerConfiguration(ConfigurationBase):
    @memoize
    def wms_layer(self):
        from mapproxy.service.wms import WMSLayer

        sources = []
        fi_sources = []
        lg_sources = []

        lg_sources_configured = False
        if self.conf.get('legendurl'):
            legend_url = self.conf['legendurl']
            lg_sources.append(WMSSourceConfiguration.static_legend_source(legend_url, self.context))
            lg_sources_configured = True

        for source_name in self.conf.get('sources', []):
            fi_source_names = []
            lg_source_names = []
            if source_name in self.context.caches:
                map_layer = self.context.caches[source_name].map_layer()
                fi_source_names = cache_source_names(self.context, source_name)
                lg_source_names = cache_source_names(self.context, source_name)
            elif source_name in self.context.sources:
                source_conf = self.context.sources[source_name]
                if not source_conf.supports_meta_tiles:
                    raise ConfigurationError('source "%s" of layer "%s" does not support un-tiled access'
                        % (source_name, self.conf.get('name')))
                map_layer = source_conf.source()
                fi_source_names = [source_name]
                lg_source_names = [source_name]
            else:
                raise ConfigurationError('source/cache "%s" not found' % source_name)

            if map_layer:
                sources.append(map_layer)

            for fi_source_name in fi_source_names:
                if fi_source_name not in self.context.sources: continue
                if not hasattr(self.context.sources[fi_source_name], 'fi_source'): continue
                fi_source = self.context.sources[fi_source_name].fi_source()
                if fi_source:
                    fi_sources.append(fi_source)
            if not lg_sources_configured:
                for lg_source_name in lg_source_names:
                    if lg_source_name not in self.context.sources: continue
                    if not hasattr(self.context.sources[lg_source_name], 'lg_source'): continue
                    lg_source = self.context.sources[lg_source_name].lg_source()
                    if lg_source:
                        lg_sources.append(lg_source)

        res_range = resolution_range(self.conf)
        dimensions = None
        if 'dimensions' in self.conf.keys():
            dimensions = self.dimensions()

        layer = WMSLayer(self.conf.get('name'), self.conf.get('title'),
                         sources, fi_sources, lg_sources, res_range=res_range, md=self.conf.get('md'),dimensions=dimensions)
        return layer

    @memoize
    def dimensions(self):
        from mapproxy.layer import Dimension
        from mapproxy.util.ext.wmsparse.util import parse_datetime_range
        dimensions = {}
        for dimension, conf in iteritems(self.conf.get('dimensions', {})):
            raw_values = conf.get('values')
            if len(raw_values) == 1:
                # look for time or dim_reference_time
                if 'time' in dimension.lower():
                    log.debug('Determining values as datetime strings')
                    values = parse_datetime_range(raw_values[0])
                else:
                    log.debug('Determining values as plain strings')
                    values = raw_values[0].strip().split('/')
            else:
                values = [str(val) for val in  conf.get('values', ['default'])]

            default = conf.get('default', values[-1])
            dimensions[dimension.lower()] = Dimension(dimension, values, default=default)
        return dimensions

    @memoize
    def tile_layers(self, grid_name_as_path=False):
        from mapproxy.service.tile import TileLayer
        from mapproxy.cache.dummy import DummyCache
        from mapproxy.cache.file import FileCache
        sources = []
        fi_only_sources = []
        if 'tile_sources' in self.conf:
            sources = self.conf['tile_sources']
        else:
            for source_name in self.conf.get('sources', []):
                # we only support caches for tiled access...
                if not source_name in self.context.caches:
                    if source_name in self.context.sources:
                        src_conf = self.context.sources[source_name].conf
                        # but we ignore debug layers for convenience
                        if src_conf['type'] == 'debug':
                            continue
                        # and WMS layers with map: False (i.e. FeatureInfo only sources)
                        if src_conf['type'] == 'wms' and src_conf.get('wms_opts', {}).get('map', True) == False:
                            fi_only_sources.append(source_name)
                            continue

                    return []
                sources.append(source_name)

            if len(sources) > 1:
                # skip layers with more then one source
                return []


        dimensions = self.dimensions()

        tile_layers = []
        for cache_name in sources:
            fi_sources = []
            fi_source_names = cache_source_names(self.context, cache_name)

            for fi_source_name in fi_source_names + fi_only_sources:
                if fi_source_name not in self.context.sources: continue
                if not hasattr(self.context.sources[fi_source_name], 'fi_source'): continue
                fi_source = self.context.sources[fi_source_name].fi_source()
                if fi_source:
                    fi_sources.append(fi_source)

            for grid, extent, cache_source in self.context.caches[cache_name].caches():
                disable_storage = self.context.configuration['caches'][cache_name].get('disable_storage', False)
                if disable_storage:
                    supported_cache_class = DummyCache
                else:
                    supported_cache_class = FileCache
                if dimensions and not isinstance(cache_source.cache, supported_cache_class):
                    # caching of dimension layers is not supported yet
                    raise ConfigurationError(
                        "caching of dimension layer (%s) is not supported yet."
                        " need to `disable_storage: true` on %s cache" % (self.conf['name'], cache_name)
                    )

                md = {}
                md['title'] = self.conf['title']
                md['name'] = self.conf['name']
                md['grid_name'] = grid.name
                if grid_name_as_path:
                    md['name_path'] = (md['name'], md['grid_name'])
                else:
                    md['name_path'] = (md['name'], grid.srs.srs_code.replace(':', '').upper())
                md['name_internal'] = md['name_path'][0] + '_' + md['name_path'][1]
                md['format'] = self.context.caches[cache_name].image_opts().format
                md['cache_name'] = cache_name
                md['extent'] = extent
                tile_layers.append(
                    TileLayer(
                        self.conf['name'], self.conf['title'],
                        info_sources=fi_sources,
                        md=md,
                        tile_manager=cache_source,
                        dimensions=dimensions,
                    )
                )

        return tile_layers


def fi_xslt_transformers(conf, context):
    from mapproxy.featureinfo import XSLTransformer, has_xslt_support
    fi_transformers = {}
    fi_xslt = conf.get('featureinfo_xslt')
    if fi_xslt:
        if not has_xslt_support:
            raise ValueError('featureinfo_xslt requires lxml. Please install.')
        for info_type, fi_xslt in fi_xslt.items():
            fi_xslt = context.globals.abspath(fi_xslt)
            fi_transformers[info_type] = XSLTransformer(fi_xslt)
    return fi_transformers

def extents_for_srs(bbox_srs):
    from mapproxy.layer import DefaultMapExtent, MapExtent
    from mapproxy.srs import SRS
    extents = {}
    for srs in bbox_srs:
        if isinstance(srs, str):
            bbox = DefaultMapExtent()
        else:
            srs, bbox = srs['srs'], srs['bbox']
            bbox = MapExtent(bbox, SRS(srs))

        extents[srs] = bbox

    return extents


plugin_services = {}

def register_service_configuration(service_name, service_creator,
                                   yaml_spec_service_name = None, yaml_spec_service_def = None):
    """ Method used by plugins to register a new service.

        :param service_name: Name of the service
        :type service_name: str
        :param service_creator: Creator method of the service
        :type service_creator: method of type (serviceConfiguration: ServiceConfiguration, conf: dict) -> Server
        :param yaml_spec_service_name: Name of the service in the YAML configuration file
        :type yaml_spec_service_name: str
        :param yaml_spec_service_def: Definition of the service in the YAML configuration file
        :type yaml_spec_service_def: dict
    """

    log.info('Registering configuration for plugin service %s' % service_name)
    plugin_services[service_name] = service_creator
    if yaml_spec_service_name is not None and yaml_spec_service_def is not None:
        add_service_to_mapproxy_yaml_spec(yaml_spec_service_name, yaml_spec_service_def)


class ServiceConfiguration(ConfigurationBase):
    def __init__(self, conf, context):
        if 'wms' in conf:
            if conf['wms'] is None:
                conf['wms'] = {}
            if 'md' not in conf['wms']:
                conf['wms']['md'] = {'title': 'MapProxy WMS'}

        ConfigurationBase.__init__(self, conf, context)

    def services(self):
        services = []
        ows_services = []
        for service_name, service_conf in iteritems(self.conf):
            creator = getattr(self, service_name + '_service', None)
            if not creator:
                # If not a known service, try to use the plugin mechanism
                global plugin_services
                creator = plugin_services.get(service_name, None)
                if not creator:
                    raise ValueError('unknown service: %s' % service_name)
                new_services = creator(self, service_conf or {})
            else:
                new_services = creator(service_conf or {})

            # a creator can return a list of services...
            if not isinstance(new_services, (list, tuple)):
                new_services = [new_services]

            for new_service in new_services:
                if getattr(new_service, 'service', None):
                    ows_services.append(new_service)
                else:
                    services.append(new_service)

        if ows_services:
            from mapproxy.service.ows import OWSServer
            services.append(OWSServer(ows_services))
        return services

    def tile_layers(self, conf, use_grid_names=False):
        layers = odict()
        for layer_name, layer_conf in iteritems(self.context.layers):
            for tile_layer in layer_conf.tile_layers(grid_name_as_path=use_grid_names):
                if not tile_layer: continue
                if use_grid_names:
                    layers[tile_layer.md['name_path']] = tile_layer
                else:
                    layers[tile_layer.md['name_internal']] = tile_layer
        return layers

    def kml_service(self, conf):
        from mapproxy.service.kml import KMLServer

        md = self.context.services.conf.get('wms', {}).get('md', {}).copy()
        md.update(conf.get('md', {}))
        max_tile_age = self.context.globals.get_value('tiles.expires_hours')
        max_tile_age *= 60 * 60 # seconds
        use_grid_names = conf.get('use_grid_names', False)
        layers = self.tile_layers(conf, use_grid_names=use_grid_names)
        return KMLServer(layers, md, max_tile_age=max_tile_age, use_dimension_layers=use_grid_names)

    def tms_service(self, conf):
        from mapproxy.service.tile import TileServer

        md = self.context.services.conf.get('wms', {}).get('md', {}).copy()
        md.update(conf.get('md', {}))
        max_tile_age = self.context.globals.get_value('tiles.expires_hours')
        max_tile_age *= 60 * 60 # seconds

        origin = conf.get('origin')
        use_grid_names = conf.get('use_grid_names', False)
        layers = self.tile_layers(conf, use_grid_names=use_grid_names)
        return TileServer(layers, md, max_tile_age=max_tile_age, use_dimension_layers=use_grid_names,
            origin=origin)

    def wmts_service(self, conf):
        from mapproxy.service.wmts import WMTSServer, WMTSRestServer

        md = self.context.services.conf.get('wms', {}).get('md', {}).copy()
        md.update(conf.get('md', {}))
        layers = self.tile_layers(conf, use_grid_names=True)

        kvp = conf.get('kvp')
        restful = conf.get('restful')

        max_tile_age = self.context.globals.get_value('tiles.expires_hours')
        max_tile_age *= 60 * 60 # seconds

        info_formats = conf.get('featureinfo_formats', [])
        info_formats = odict((f['suffix'], f['mimetype']) for f in info_formats)

        if kvp is None and restful is None:
            kvp = restful = True

        services = []
        if kvp:
            services.append(
                WMTSServer(
                    layers, md, max_tile_age=max_tile_age,
                    info_formats=info_formats,
                )
            )

        if restful:
            template = conf.get('restful_template')
            fi_template = conf.get('restful_featureinfo_template')
            if template and '{{' in template:
                # TODO remove warning in 1.6
                log.warning("double braces in WMTS restful_template are deprecated {{x}} -> {x}")
            services.append(
                WMTSRestServer(
                    layers, md, template=template,
                    fi_template=fi_template,
                    max_tile_age=max_tile_age,
                    info_formats=info_formats,
                    )
            )

        return services

    def wms_service(self, conf):
        from mapproxy.service.wms import WMSServer
        from mapproxy.request.wms import Version

        md = conf.get('md', {})
        inspire_md = conf.get('inspire_md', {})
        tile_layers = self.tile_layers(conf)
        attribution = conf.get('attribution')
        strict = self.context.globals.get_value('strict', conf, global_key='wms.strict')
        on_source_errors = self.context.globals.get_value('on_source_errors',
            conf, global_key='wms.on_source_errors')
        root_layer = self.context.wms_root_layer.wms_layer()
        if not root_layer:
            raise ConfigurationError("found no WMS layer")
        if not root_layer.title:
            # set title of root layer to WMS title
            root_layer.title = md.get('title')
        concurrent_layer_renderer = self.context.globals.get_value(
            'concurrent_layer_renderer', conf,
            global_key='wms.concurrent_layer_renderer')
        image_formats_names = self.context.globals.get_value('image_formats', conf,
                                                       global_key='wms.image_formats')
        image_formats = odict()
        for format in image_formats_names:
            opts = self.context.globals.image_options.image_opts({}, format)
            if opts.format in image_formats:
                log.warning('duplicate mime-type for WMS image_formats: "%s" already configured, will use last format',
                    opts.format)
            image_formats[opts.format] = opts
        info_types = conf.get('featureinfo_types')
        srs = self.context.globals.get_value('srs', conf, global_key='wms.srs')
        self.context.globals.base_config.wms.srs = srs
        srs_extents = extents_for_srs(conf.get('bbox_srs', []))

        versions = conf.get('versions')
        if versions:
            versions = sorted([Version(v) for v in versions])

        max_output_pixels = self.context.globals.get_value('max_output_pixels', conf,
            global_key='wms.max_output_pixels')
        if isinstance(max_output_pixels, list):
            max_output_pixels = max_output_pixels[0] * max_output_pixels[1]

        max_tile_age = self.context.globals.get_value('tiles.expires_hours')
        max_tile_age *= 60 * 60 # seconds

        server = WMSServer(root_layer, md, attribution=attribution,
            image_formats=image_formats, info_types=info_types,
            srs=srs, tile_layers=tile_layers, strict=strict, on_error=on_source_errors,
            concurrent_layer_renderer=concurrent_layer_renderer,
            max_output_pixels=max_output_pixels, srs_extents=srs_extents,
            max_tile_age=max_tile_age, versions=versions,
            inspire_md=inspire_md,
            )

        server.fi_transformers = fi_xslt_transformers(conf, self.context)

        return server

    def demo_service(self, conf):
        from mapproxy.service.demo import DemoServer
        services = list(self.context.services.conf.keys())
        md = self.context.services.conf.get('wms', {}).get('md', {}).copy()
        md.update(conf.get('md', {}))
        layers = odict()
        for layer_name, layer_conf in iteritems(self.context.layers):
            lyr = layer_conf.wms_layer()
            if lyr:
                layers[layer_name] = lyr
        image_formats = self.context.globals.get_value('image_formats', conf, global_key='wms.image_formats')
        srs = self.context.globals.get_value('srs', conf, global_key='wms.srs')
        tms_conf = self.context.services.conf.get('tms', {}) or {}
        use_grid_names = tms_conf.get('use_grid_names', False)
        tile_layers = self.tile_layers(tms_conf, use_grid_names=use_grid_names)

        # WMTS restful template
        wmts_conf = self.context.services.conf.get('wmts', {}) or {}
        from mapproxy.service.wmts import WMTSRestServer
        if wmts_conf:
            restful_template = wmts_conf.get('restful_template', WMTSRestServer.default_template)
        else:
            restful_template = WMTSRestServer.default_template

        if 'wmts' in self.context.services.conf:
            kvp = wmts_conf.get('kvp')
            restful = wmts_conf.get('restful')

            if kvp is None and restful is None:
                kvp = restful = True

            if kvp:
                services.append('wmts_kvp')
            if restful:
                services.append('wmts_restful')

        if 'wms' in self.context.services.conf:
            versions = self.context.services.conf['wms'].get('versions', ['1.1.1'])
            if '1.1.1' in versions:
                # demo service only supports 1.1.1, use wms_111 as an indicator
                services.append('wms_111')

        layers = odict(sorted(layers.items(), key=lambda x: x[1].name))

        return DemoServer(layers, md, tile_layers=tile_layers,
            image_formats=image_formats, srs=srs, services=services, restful_template=restful_template)


def load_plugins():
    """ Locate plugins that belong to the 'mapproxy' group and load them """
    if sys.version_info >= (3, 8):
        from importlib import metadata as importlib_metadata
    else:
        try:
            import importlib_metadata
        except ImportError:
            return

    for dist in importlib_metadata.distributions():
        for ep in dist.entry_points:
            if ep.group == 'mapproxy':
                log.info('Loading plugin from package %s' % dist.metadata['name'])
                ep.load().plugin_entrypoint()


def load_configuration(mapproxy_conf, seed=False, ignore_warnings=True, renderd=False):

    load_plugins()

    conf_base_dir = os.path.abspath(os.path.dirname(mapproxy_conf))

    # A configuration is checked/validated four times, each step has a different
    # focus and returns different errors. The steps are:
    # 1. YAML loading: checks YAML syntax like tabs vs. space, indention errors, etc.
    # 2. Options: checks all options agains the spec and validates their types,
    #             e.g is disable_storage a bool, is layers a list, etc.
    # 3. References: checks if all referenced caches, sources and grids exist
    # 4. Initialization: creates all MapProxy objects, returns on first error

    try:
        conf_dict = load_configuration_file([os.path.basename(mapproxy_conf)], conf_base_dir)
    except YAMLError as ex:
        raise ConfigurationError(ex)
    errors, informal_only = validate_options(conf_dict)
    for error in errors:
        log.warning(error)
    if not informal_only or (errors and not ignore_warnings):
        raise ConfigurationError('invalid configuration')
    errors = validate_references(conf_dict)
    for error in errors:
        log.warning(error)

    return ProxyConfiguration(conf_dict, conf_base_dir=conf_base_dir, seed=seed,
        renderd=renderd)

def load_configuration_file(files, working_dir):
    """
    Return configuration dict from imported files
    """
    # record all config files with timestamp for reloading
    conf_dict = {'__config_files__': {}}
    for conf_file in files:
        conf_file = os.path.normpath(os.path.join(working_dir, conf_file))
        log.info('reading: %s' % conf_file)
        current_dict = load_yaml_file(conf_file)
        conf_dict['__config_files__'][os.path.abspath(conf_file)] = os.path.getmtime(conf_file)
        if 'base' in current_dict:
            current_working_dir = os.path.dirname(conf_file)
            base_files = current_dict.pop('base')
            if isinstance(base_files, string_type):
                base_files = [base_files]
            imported_dict = load_configuration_file(base_files, current_working_dir)
            current_dict = merge_dict(current_dict, imported_dict)
        conf_dict = merge_dict(conf_dict, current_dict)

    return conf_dict

def merge_dict(conf, base):
    """
    Return `base` dict with values from `conf` merged in.
    """
    for k, v in iteritems(conf):
        if k not in base:
            base[k] = v
        else:
            if isinstance(base[k], dict):
                merge_dict(v, base[k])
            else:
                base[k] = v
    return base

def parse_color(color):
    """
    >>> parse_color((100, 12, 55))
    (100, 12, 55)
    >>> parse_color('0xff0530')
    (255, 5, 48)
    >>> parse_color('#FF0530')
    (255, 5, 48)
    >>> parse_color('#FF053080')
    (255, 5, 48, 128)
    """
    if isinstance(color, (list, tuple)) and 3 <= len(color) <= 4:
        return tuple(color)
    if not isinstance(color, string_type):
        raise ValueError('color needs to be a tuple/list or 0xrrggbb/#rrggbb(aa) string, got %r' % color)

    if color.startswith('0x'):
        color = color[2:]
    if color.startswith('#'):
        color = color[1:]

    r, g, b = map(lambda x: int(x, 16), [color[:2], color[2:4], color[4:6]])

    if len(color) == 8:
        a = int(color[6:8], 16)
        return r, g, b, a

    return r, g, b<|MERGE_RESOLUTION|>--- conflicted
+++ resolved
@@ -1337,12 +1337,9 @@
         port = self.conf['cache'].get('port', 6379)
         db = self.conf['cache'].get('db', 0)
         ttl = self.conf['cache'].get('default_ttl', 3600)
-<<<<<<< HEAD
         username = self.conf['cache'].get('username',None)
         password = self.conf['cache'].get('password', None)
-=======
         coverage = self.coverage()
->>>>>>> 109d1ecd
 
         prefix = self.conf['cache'].get('prefix')
         if not prefix:
